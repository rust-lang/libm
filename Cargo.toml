--- conflicted
+++ resolved
@@ -12,12 +12,9 @@
 [features]
 # only used to run our test suite
 checked = []
-<<<<<<< HEAD
 newlib = []
-=======
 default = ['stable']
 stable = []
->>>>>>> 3559e703
 
 [workspace]
 members = [
