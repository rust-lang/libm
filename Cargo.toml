[package]
authors = ["Jorge Aparicio <jorge@japaric.io>"]
categories = ["no-std"]
description = "libm in pure Rust"
documentation = "https://docs.rs/libm"
keywords = ["libm", "math"]
license = "MIT OR Apache-2.0"
name = "libm"
repository = "https://github.com/rust-lang-nursery/libm"
version = "0.2.0"
edition = "2018"

[features]
default = []

<<<<<<< HEAD
# If you enable this feature then the crate will assume that you're building
# using a Nightly compiler. This allows us to take advantage of unstable
# features, some of which might never become stable (eg: calling some of the
# LLVM intrinsics).
=======
# This tells the compiler to assume that a Nightly toolchain is being used and
# that it should activate any useful Nightly things accordingly.
>>>>>>> 47ffaa80
unstable = []

# Generate tests which are random inputs and the outputs are calculated with
# musl libc.
musl-reference-tests = ['rand']

[workspace]
members = [
  "crates/compiler-builtins-smoke-test",
  "crates/libm-bench",
]

[dev-dependencies]
no-panic = "0.1.11"

[build-dependencies]
rand = { version = "0.6.5", optional = true }<|MERGE_RESOLUTION|>--- conflicted
+++ resolved
@@ -13,15 +13,8 @@
 [features]
 default = []
 
-<<<<<<< HEAD
-# If you enable this feature then the crate will assume that you're building
-# using a Nightly compiler. This allows us to take advantage of unstable
-# features, some of which might never become stable (eg: calling some of the
-# LLVM intrinsics).
-=======
 # This tells the compiler to assume that a Nightly toolchain is being used and
 # that it should activate any useful Nightly things accordingly.
->>>>>>> 47ffaa80
 unstable = []
 
 # Generate tests which are random inputs and the outputs are calculated with
