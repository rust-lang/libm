--- conflicted
+++ resolved
@@ -147,24 +147,14 @@
     ix0 = (ix0 & 0x_000f_ffff) | 0x_0010_0000;
     if (m & 1) == 1 {
         /* odd m, double x to make it even */
-<<<<<<< HEAD
         ix0 = ix0 + ix0 + ((ix1 & sign) >> 31) as i32;
-        ix1 += ix1;
-=======
-        ix0 += ix0 + ((ix1 & sign) >> 31) as i32;
         ix1 = ix1.wrapping_add(ix1);
->>>>>>> 46c84888
     }
     m >>= 1; /* m = [m/2] */
 
     /* generate sqrt(x) bit by bit */
-<<<<<<< HEAD
     ix0 = ix0 + ix0 + ((ix1 & sign) >> 31) as i32;
-    ix1 += ix1;
-=======
-    ix0 += ix0 + ((ix1 & sign) >> 31) as i32;
     ix1 = ix1.wrapping_add(ix1);
->>>>>>> 46c84888
     q = 0; /* [q,q1] = sqrt(x) */
     q1 = 0;
     s0 = 0;
@@ -178,13 +168,8 @@
             ix0 -= t;
             q += r as i32;
         }
-<<<<<<< HEAD
         ix0 = ix0 + ix0 + ((ix1 & sign) >> 31) as i32;
-        ix1 += ix1;
-=======
-        ix0 += ix0 + ((ix1 & sign) >> 31) as i32;
         ix1 = ix1.wrapping_add(ix1);
->>>>>>> 46c84888
         r >>= 1;
     }
 
@@ -204,13 +189,8 @@
             ix1 = ix1.wrapping_sub(t1);
             q1 += r;
         }
-<<<<<<< HEAD
         ix0 = ix0 + ix0 + ((ix1 & sign) >> 31) as i32;
-        ix1 += ix1;
-=======
-        ix0 += ix0 + ((ix1 & sign) >> 31) as i32;
         ix1 = ix1.wrapping_add(ix1);
->>>>>>> 46c84888
         r >>= 1;
     }
 
