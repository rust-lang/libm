--- conflicted
+++ resolved
@@ -14,12 +14,10 @@
  */
 
 use core::f32;
-<<<<<<< HEAD
 use crate::math::consts::*;
-=======
+
 #[cfg(all(target_os = "cuda", not(feature = "stable")))]
 use super::cuda_intrinsics;
->>>>>>> 6f339169
 
 const IVLN2HI: f32 = 1.442_871_093_8; /* 0x_3fb8_b000 */
 const IVLN2LO: f32 = -1.760_528_539_3_e-04; /* 0x_b938_9ad4 */
@@ -31,16 +29,12 @@
 
 #[inline]
 pub fn log2f(mut x: f32) -> f32 {
-<<<<<<< HEAD
-    let x1p25f = f32::from_bits(0x_4c00_0000); // 0x1p25f === 2 ^ 25
-=======
     llvm_intrinsically_optimized! {
         #[cfg(target_os = "cuda")] {
             return unsafe { cuda_intrinsics::lg2f_approx(x) }
         }
     }
-    let x1p25f = f32::from_bits(0x4c000000); // 0x1p25f === 2 ^ 25
->>>>>>> 6f339169
+    let x1p25f = f32::from_bits(0x_4c00_0000); // 0x1p25f === 2 ^ 25
 
     let mut ui: u32 = x.to_bits();
     let hfsq: f32;
