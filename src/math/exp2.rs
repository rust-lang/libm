--- conflicted
+++ resolved
@@ -25,12 +25,10 @@
 // SUCH DAMAGE.
 
 use super::scalbn;
-<<<<<<< HEAD
 use crate::math::consts::*;
-=======
+
 #[cfg(all(target_os = "cuda", not(feature = "stable")))]
 use super::cuda_intrinsics;
->>>>>>> 6f339169
 
 const TBLSIZE: usize = 256;
 
@@ -326,27 +324,17 @@
 //      for the IEEE Floating Point Standard.  TOMS 17(1), 26-46 (1991).
 #[inline]
 pub fn exp2(mut x: f64) -> f64 {
-<<<<<<< HEAD
+    llvm_intrinsically_optimized! {
+        #[cfg(target_os = "cuda")] {
+            return unsafe { cuda_intrinsics::exp2_approx(x) }
+        }
+    }
     let redux = f64::from_bits(0x_4338_0000_0000_0000) / TBLSIZE as f64;
     let p1 = f64::from_bits(0x_3fe6_2e42_fefa_39ef);
     let p2 = f64::from_bits(0x_3fce_bfbd_ff82_c575);
     let p3 = f64::from_bits(0x_3fac_6b08_d704_a0a6);
     let p4 = f64::from_bits(0x_3f83_b2ab_88f7_0400);
     let p5 = f64::from_bits(0x_3f55_d880_0387_5c74);
-=======
-    llvm_intrinsically_optimized! {
-        #[cfg(target_os = "cuda")] {
-            return unsafe { cuda_intrinsics::exp2_approx(x) }
-        }
-    }
-
-    let redux = f64::from_bits(0x4338000000000000) / TBLSIZE as f64;
-    let p1 = f64::from_bits(0x3fe62e42fefa39ef);
-    let p2 = f64::from_bits(0x3fcebfbdff82c575);
-    let p3 = f64::from_bits(0x3fac6b08d704a0a6);
-    let p4 = f64::from_bits(0x3f83b2ab88f70400);
-    let p5 = f64::from_bits(0x3f55d88003875c74);
->>>>>>> 6f339169
 
     // double_t r, t, z;
     // uint32_t ix, i0;
