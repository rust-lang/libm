--- conflicted
+++ resolved
@@ -91,15 +91,7 @@
 mod rem_pio2_large;
 mod rem_pio2f;
 
-<<<<<<< HEAD
 use self::{
     k_cosf::k_cosf, k_expo2f::k_expo2f, k_sinf::k_sinf, k_tanf::k_tanf,
     rem_pio2_large::rem_pio2_large, rem_pio2f::rem_pio2f,
-};
-
-fn isnanf(x: f32) -> bool {
-    x.to_bits() & 0x7fffffff > 0x7f800000
-}
-=======
-use self::{k_cosf::k_cosf, k_sinf::k_sinf, rem_pio2_large::rem_pio2_large, rem_pio2f::rem_pio2f};
->>>>>>> a9e0c4f1
+};