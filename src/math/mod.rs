macro_rules! force_eval {
    ($e:expr) => {
        unsafe {
            ::core::ptr::read_volatile(&$e);
        }
    };
}

mod acosf;
<<<<<<< HEAD
mod asinf;
mod atan2f;
=======
>>>>>>> 25beefac
mod atanf;
mod acos;
mod cbrt;
mod cbrtf;
mod ceil;
mod ceilf;
mod cosf;
<<<<<<< HEAD
mod coshf;
=======
mod exp;
mod exp2;
mod exp2f;
>>>>>>> 25beefac
mod expf;
mod expm1f;
mod fabs;
mod fabsf;
mod fdim;
mod fdimf;
mod floor;
mod floorf;
mod fmod;
mod fmodf;
mod hypot;
mod hypotf;
mod log;
mod log10;
mod log10f;
mod log1p;
mod log1pf;
mod log2;
mod log2f;
mod logf;
mod powf;
mod round;
mod roundf;
mod scalbn;
mod scalbnf;
mod sinf;
mod sinhf;
mod sqrt;
mod sqrtf;
mod tanf;
mod tanhf;
mod trunc;
mod truncf;

pub use self::acosf::acosf;
<<<<<<< HEAD
pub use self::asinf::asinf;
pub use self::atan2f::atan2f;
=======
>>>>>>> 25beefac
pub use self::atanf::atanf;
pub use self::acos::acos;
pub use self::cbrt::cbrt;
pub use self::cbrtf::cbrtf;
pub use self::ceil::ceil;
pub use self::ceilf::ceilf;
pub use self::cosf::cosf;
<<<<<<< HEAD
pub use self::coshf::coshf;
=======
pub use self::exp::exp;
pub use self::exp2::exp2;
pub use self::exp2f::exp2f;
>>>>>>> 25beefac
pub use self::expf::expf;
pub use self::expm1f::expm1f;
pub use self::fabs::fabs;
pub use self::fabsf::fabsf;
pub use self::fdim::fdim;
pub use self::fdimf::fdimf;
pub use self::floor::floor;
pub use self::floorf::floorf;
pub use self::fmod::fmod;
pub use self::fmodf::fmodf;
pub use self::hypot::hypot;
pub use self::hypotf::hypotf;
pub use self::log::log;
pub use self::log10::log10;
pub use self::log10f::log10f;
pub use self::log1p::log1p;
pub use self::log1pf::log1pf;
pub use self::log2::log2;
pub use self::log2f::log2f;
pub use self::logf::logf;
pub use self::powf::powf;
pub use self::round::round;
pub use self::roundf::roundf;
pub use self::scalbn::scalbn;
pub use self::scalbnf::scalbnf;
pub use self::sinf::sinf;
pub use self::sinhf::sinhf;
pub use self::sqrt::sqrt;
pub use self::sqrtf::sqrtf;
pub use self::tanf::tanf;
pub use self::tanhf::tanhf;
pub use self::trunc::trunc;
pub use self::truncf::truncf;

mod k_cosf;
mod k_expo2f;
mod k_sinf;
mod k_tanf;
mod rem_pio2_large;
mod rem_pio2f;

use self::{
    k_cosf::k_cosf, k_expo2f::k_expo2f, k_sinf::k_sinf, k_tanf::k_tanf,
    rem_pio2_large::rem_pio2_large, rem_pio2f::rem_pio2f,
};<|MERGE_RESOLUTION|>--- conflicted
+++ resolved
@@ -7,11 +7,6 @@
 }
 
 mod acosf;
-<<<<<<< HEAD
-mod asinf;
-mod atan2f;
-=======
->>>>>>> 25beefac
 mod atanf;
 mod acos;
 mod cbrt;
@@ -19,13 +14,9 @@
 mod ceil;
 mod ceilf;
 mod cosf;
-<<<<<<< HEAD
-mod coshf;
-=======
 mod exp;
 mod exp2;
 mod exp2f;
->>>>>>> 25beefac
 mod expf;
 mod expm1f;
 mod fabs;
@@ -61,11 +52,6 @@
 mod truncf;
 
 pub use self::acosf::acosf;
-<<<<<<< HEAD
-pub use self::asinf::asinf;
-pub use self::atan2f::atan2f;
-=======
->>>>>>> 25beefac
 pub use self::atanf::atanf;
 pub use self::acos::acos;
 pub use self::cbrt::cbrt;
@@ -73,13 +59,9 @@
 pub use self::ceil::ceil;
 pub use self::ceilf::ceilf;
 pub use self::cosf::cosf;
-<<<<<<< HEAD
-pub use self::coshf::coshf;
-=======
 pub use self::exp::exp;
 pub use self::exp2::exp2;
 pub use self::exp2f::exp2f;
->>>>>>> 25beefac
 pub use self::expf::expf;
 pub use self::expm1f::expm1f;
 pub use self::fabs::fabs;
