--- conflicted
+++ resolved
@@ -6,11 +6,8 @@
     };
 }
 
-<<<<<<< HEAD
 mod atanf;
-=======
 mod ceil;
->>>>>>> bc217ef0
 mod ceilf;
 mod cosf;
 mod expf;
@@ -40,11 +37,8 @@
 mod truncf;
 
 // Use separated imports instead of {}-grouped imports for easier merging.
-<<<<<<< HEAD
 pub use self::atanf::atanf;
-=======
 pub use self::ceil::ceil;
->>>>>>> bc217ef0
 pub use self::ceilf::ceilf;
 pub use self::cosf::cosf;
 pub use self::expf::expf;
