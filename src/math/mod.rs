macro_rules! force_eval {
    ($e:expr) => {
        unsafe {
            ::core::ptr::read_volatile(&$e);
        }
    };
}

<<<<<<< HEAD
// Public modules for f32
=======
#[cfg(not(feature = "checked"))]
macro_rules! i {
    ($array:expr, $index:expr) => {
        unsafe { *$array.get_unchecked($index) }
    };
    ($array:expr, $index:expr, = , $rhs:expr) => {
        unsafe {
            *$array.get_unchecked_mut($index) = $rhs;
        }
    };
    ($array:expr, $index:expr, += , $rhs:expr) => {
        unsafe {
            *$array.get_unchecked_mut($index) += $rhs;
        }
    };
    ($array:expr, $index:expr, -= , $rhs:expr) => {
        unsafe {
            *$array.get_unchecked_mut($index) -= $rhs;
        }
    };
    ($array:expr, $index:expr, &= , $rhs:expr) => {
        unsafe {
            *$array.get_unchecked_mut($index) &= $rhs;
        }
    };
    ($array:expr, $index:expr, == , $rhs:expr) => {
        unsafe { *$array.get_unchecked_mut($index) == $rhs }
    };
}

#[cfg(feature = "checked")]
macro_rules! i {
    ($array:expr, $index:expr) => {
        *$array.get($index).unwrap()
    };
    ($array:expr, $index:expr, = , $rhs:expr) => {
        *$array.get_mut($index).unwrap() = $rhs;
    };
    ($array:expr, $index:expr, -= , $rhs:expr) => {
        *$array.get_mut($index).unwrap() -= $rhs;
    };
    ($array:expr, $index:expr, += , $rhs:expr) => {
        *$array.get_mut($index).unwrap() += $rhs;
    };
    ($array:expr, $index:expr, &= , $rhs:expr) => {
        *$array.get_mut($index).unwrap() &= $rhs;
    };
    ($array:expr, $index:expr, == , $rhs:expr) => {
        *$array.get_mut($index).unwrap() == $rhs
    };
}

// Public modules
mod acos;
>>>>>>> cbbe7aee
mod acosf;
mod asinf;
mod atan2f;
mod atanf;
mod cbrtf;
mod ceilf;
#[cfg(not(feature="newlib"))]
mod cosf;
mod coshf;
mod exp2f;
mod expf;
mod expm1f;
mod fabsf;
mod fdimf;
#[cfg(not(feature="newlib"))]
mod floorf;
mod fmaf;
mod fmodf;
mod hypotf;
mod log10f;
mod log1pf;
mod log2f;
mod logf;
mod powf;
mod roundf;
mod scalbnf;
#[cfg(not(feature="newlib"))]
mod sinf;
mod sinhf;
mod sqrtf;
#[cfg(not(feature="newlib"))]
mod tanf;
mod tanhf;
mod truncf;

// Public modules for f64
mod acos;
mod asin;
mod atan;
mod atan2;
mod cbrt;
mod ceil;
mod cos;
mod cosh;
mod exp;
mod exp2;
mod expm1;
mod fabs;
mod fdim;
mod floor;
mod fma;
mod fmod;
mod hypot;
mod log;
mod log10;
mod log1p;
mod log2;
mod pow;
mod round;
mod scalbn;
mod sin;
mod sinh;
mod sqrt;
mod tan;
mod tanh;
mod trunc;

#[cfg(not(feature="newlib"))]
pub use self::{cosf::cosf, floorf::floorf, sinf::sinf, tanf::tanf};

#[cfg(feature="newlib")]
mod newlib;
#[cfg(feature="newlib")]
pub use self::newlib::*;

pub use self::acosf::acosf;
pub use self::asinf::asinf;
pub use self::atan2f::atan2f;
pub use self::atanf::atanf;
pub use self::cbrt::cbrt;
pub use self::cbrtf::cbrtf;
pub use self::ceilf::ceilf;
pub use self::coshf::coshf;
pub use self::exp2f::exp2f;
pub use self::expm1f::expm1f;
pub use self::fabsf::fabsf;
pub use self::fdimf::fdimf;
pub use self::fmaf::fmaf;
pub use self::fmodf::fmodf;
pub use self::hypotf::hypotf;
pub use self::log10f::log10f;
pub use self::log1pf::log1pf;
pub use self::log2f::log2f;
pub use self::logf::logf;
pub use self::powf::powf;
pub use self::roundf::roundf;
pub use self::scalbnf::scalbnf;
pub use self::sinhf::sinhf;
pub use self::sqrtf::sqrtf;
pub use self::tanhf::tanhf;
pub use self::truncf::truncf;

pub use self::acos::acos;
pub use self::asin::asin;
pub use self::atan::atan;
pub use self::atan2::atan2;
pub use self::ceil::ceil;
pub use self::cos::cos;
pub use self::cosh::cosh;
pub use self::exp::exp;
pub use self::exp2::exp2;
pub use self::expf::expf;
pub use self::expm1::expm1;
pub use self::fabs::fabs;
pub use self::fdim::fdim;
pub use self::floor::floor;
pub use self::fma::fma;
pub use self::fmod::fmod;
pub use self::hypot::hypot;
pub use self::log::log;
pub use self::log10::log10;
pub use self::log1p::log1p;
pub use self::log2::log2;
pub use self::pow::pow;
pub use self::round::round;
pub use self::scalbn::scalbn;
pub use self::sin::sin;
pub use self::sinh::sinh;
pub use self::sqrt::sqrt;
pub use self::tan::tan;
pub use self::tanh::tanh;
pub use self::trunc::trunc;

// Private modules
mod expo2;
mod fenv;
mod k_cos;
#[cfg(not(feature="newlib"))]
mod k_cosf;
mod k_expo2;
mod k_expo2f;
mod k_sin;
#[cfg(not(feature="newlib"))]
mod k_sinf;
mod k_tan;
#[cfg(not(feature="newlib"))]
mod k_tanf;
mod rem_pio2;
mod rem_pio2_large;
#[cfg(not(feature="newlib"))]
mod rem_pio2f;

// Private re-imports
use self::expo2::expo2;
use self::k_cos::k_cos;
use self::k_expo2::k_expo2;
use self::k_expo2f::k_expo2f;
use self::k_sin::k_sin;
use self::k_tan::k_tan;
use self::rem_pio2::rem_pio2;
use self::rem_pio2_large::rem_pio2_large;

#[cfg(not(feature="newlib"))]
use self::{k_cosf::k_cosf, k_sinf::k_sinf, k_tanf::k_tanf, rem_pio2f::rem_pio2f};

#[inline]
fn get_high_word(x: f64) -> u32 {
    (x.to_bits() >> 32) as u32
}

#[inline]
fn get_low_word(x: f64) -> u32 {
    x.to_bits() as u32
}

#[inline]
fn with_set_high_word(f: f64, hi: u32) -> f64 {
    let mut tmp = f.to_bits();
    tmp &= 0x00000000_ffffffff;
    tmp |= (hi as u64) << 32;
    f64::from_bits(tmp)
}

#[inline]
fn with_set_low_word(f: f64, lo: u32) -> f64 {
    let mut tmp = f.to_bits();
    tmp &= 0xffffffff_00000000;
    tmp |= lo as u64;
    f64::from_bits(tmp)
}

#[inline]
fn combine_words(hi: u32, lo: u32) -> f64 {
    f64::from_bits((hi as u64) << 32 | lo as u64)
}<|MERGE_RESOLUTION|>--- conflicted
+++ resolved
@@ -6,9 +6,6 @@
     };
 }
 
-<<<<<<< HEAD
-// Public modules for f32
-=======
 #[cfg(not(feature = "checked"))]
 macro_rules! i {
     ($array:expr, $index:expr) => {
@@ -61,9 +58,7 @@
     };
 }
 
-// Public modules
-mod acos;
->>>>>>> cbbe7aee
+// Public modules for f32
 mod acosf;
 mod asinf;
 mod atan2f;
