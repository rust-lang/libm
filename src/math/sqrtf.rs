/* origin: FreeBSD /usr/src/lib/msun/src/e_sqrtf.c */
/*
 * Conversion to float by Ian Lance Taylor, Cygnus Support, ian@cygnus.com.
 */
/*
 * ====================================================
 * Copyright (C) 1993 by Sun Microsystems, Inc. All rights reserved.
 *
 * Developed at SunPro, a Sun Microsystems, Inc. business.
 * Permission to use, copy, modify, and distribute this
 * software is freely granted, provided that this notice
 * is preserved.
 * ====================================================
 */

use core::f32;
const TINY: f32 = 1_e-30;
use crate::math::consts::*;

#[inline]
pub fn sqrtf(x: f32) -> f32 {
    // On wasm32 we know that LLVM's intrinsic will compile to an optimized
    // `f32.sqrt` native instruction, so we can leverage this for both code size
    // and speed.
    llvm_intrinsically_optimized! {
<<<<<<< HEAD
        #[cfg(target_arch = "wasm32")] {
            return if x < 0. {
=======
        #[cfg(any(target_arch = "wasm32", target_os = "cuda"))] {
            return if x < 0.0 {
>>>>>>> 6f339169
                ::core::f32::NAN
            } else {
                unsafe { ::core::intrinsics::sqrtf32(x) }
            }
        }
    }
    let mut z: f32;
    let sign: i32 = UF_SIGN as i32;
    let mut ix: i32;
    let mut s: i32;
    let mut q: i32;
    let mut m: i32;
    let mut t: i32;
    let mut i: i32;
    let mut r: u32;

    ix = x.to_bits() as i32;

    /* take care of Inf and NaN */
    if (ix as u32 & UF_INF) == UF_INF {
        return x * x + x; /* sqrt(NaN)=NaN, sqrt(+inf)=+inf, sqrt(-inf)=sNaN */
    }

    /* take care of zero */
    if ix <= 0 {
        if (ix & !sign) == 0 {
            return x; /* sqrt(+-0) = +-0 */
        }
        if ix < 0 {
            return f32::NAN; /* sqrt(-ve) = sNaN */
        }
    }

    /* normalize x */
    m = ix >> 23;
    if m == 0 {
        /* subnormal x */
        i = 0;
        while ix & IF_MIN == 0 {
            ix <<= 1;
            i += 1;
        }
        m -= i - 1;
    }
    m -= 127; /* unbias exponent */
    ix = (ix & 0x_007f_ffff) | IF_MIN;
    if m & 1 == 1 {
        /* odd m, double x to make it even */
        ix += ix;
    }
    m >>= 1; /* m = [m/2] */

    /* generate sqrt(x) bit by bit */
    ix += ix;
    q = 0;
    s = 0;
    r = 0x_0100_0000; /* r = moving bit from right to left */

    while r != 0 {
        t = s + r as i32;
        if t <= ix {
            s = t + r as i32;
            ix -= t;
            q += r as i32;
        }
        ix += ix;
        r >>= 1;
    }

    /* use floating add to find out rounding direction */
    if ix != 0 {
        z = 1. - TINY; /* raise inexact flag */
        if z >= 1. {
            z = 1. + TINY;
            if z > 1. {
                q += 2;
            } else {
                q += q & 1;
            }
        }
    }

    ix = (q >> 1) + 0x_3f00_0000;
    ix += m << 23;
    f32::from_bits(ix as u32)
}<|MERGE_RESOLUTION|>--- conflicted
+++ resolved
@@ -23,13 +23,8 @@
     // `f32.sqrt` native instruction, so we can leverage this for both code size
     // and speed.
     llvm_intrinsically_optimized! {
-<<<<<<< HEAD
-        #[cfg(target_arch = "wasm32")] {
+        #[cfg(any(target_arch = "wasm32", target_os = "cuda"))] {
             return if x < 0. {
-=======
-        #[cfg(any(target_arch = "wasm32", target_os = "cuda"))] {
-            return if x < 0.0 {
->>>>>>> 6f339169
                 ::core::f32::NAN
             } else {
                 unsafe { ::core::intrinsics::sqrtf32(x) }
