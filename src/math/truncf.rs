--- conflicted
+++ resolved
@@ -12,16 +12,12 @@
             return unsafe { ::core::intrinsics::truncf32(x) }
         }
     }
-<<<<<<< HEAD
-    let x1p120 = f32::from_bits(0x_7b80_0000); // 0x1p120f === 2 ^ 120
-=======
     llvm_intrinsically_optimized! {
         #[cfg(target_os = "cuda")] {
             return unsafe { cuda_intrinsics::truncf(x) }
         }
     }
-    let x1p120 = f32::from_bits(0x7b800000); // 0x1p120f === 2 ^ 120
->>>>>>> 6f339169
+    let x1p120 = f32::from_bits(0x_7b80_0000); // 0x1p120f === 2 ^ 120
 
     let mut i: u32 = x.to_bits();
     let mut e: i32 = (i >> 23 & 0xff) as i32 - 0x7f + 9;
