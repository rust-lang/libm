--- conflicted
+++ resolved
@@ -659,13 +659,9 @@
     cbrtf,
     cosf,
     ceilf,
-<<<<<<< HEAD
-    coshf,
     // exp2f,
-=======
     // coshf,
     exp2f,
->>>>>>> 25beefac
     expf,
     expm1f,
     // fdimf,
@@ -684,12 +680,8 @@
 
 // With signature `fn(f32, f32) -> f32`
 f32f32_f32! {
-<<<<<<< HEAD
-    atan2f,
-=======
     // atan2f,
     fdimf,
->>>>>>> 25beefac
     hypotf,
     fmodf,
     powf,
