// NOTE we intentionally avoid using the `quote` crate here because it doesn't work with the
// `x86_64-unknown-linux-musl` target.

// NOTE usually the only thing you need to do to test a new math function is to add it to one of the
// macro invocations found in the bottom of this file.

extern crate rand;

use std::error::Error;
use std::fmt::Write as _0;
use std::fs::{self, File};
use std::io::Write as _1;
use std::{i16, u16, u32, u64, u8};

use rand::{Rng, SeedableRng, XorShiftRng};

// Number of test cases to generate
const NTESTS: usize = 10_000;

// TODO tweak these functions to generate edge cases (zero, infinity, NaN) more often
fn f32(rng: &mut XorShiftRng) -> f32 {
    let sign = if rng.gen_bool(0.5) { 1 << 31 } else { 0 };
    let exponent = (rng.gen_range(0, u8::MAX) as u32) << 23;
    let mantissa = rng.gen_range(0, u32::MAX) & ((1 << 23) - 1);

    f32::from_bits(sign + exponent + mantissa)
}

fn f64(rng: &mut XorShiftRng) -> f64 {
    let sign = if rng.gen_bool(0.5) { 1 << 63 } else { 0 };
    let exponent = (rng.gen_range(0, u16::MAX) as u64 & ((1 << 11) - 1)) << 52;
    let mantissa = rng.gen_range(0, u64::MAX) & ((1 << 52) - 1);

    f64::from_bits(sign + exponent + mantissa)
}

// fn(f32) -> f32
macro_rules! f32_f32 {
    ($($intr:ident,)*) => {
        fn f32_f32(rng: &mut XorShiftRng) -> Result<(), Box<Error>> {
            // MUSL C implementation of the function to test
            extern "C" {
                $(fn $intr(_: f32) -> f32;)*
            }

            $(
                let mut cases = String::new();
                for _ in 0..NTESTS {
                    let inp = f32(rng);
                    let out = unsafe { $intr(inp) };

                    let inp = inp.to_bits();
                    let out = out.to_bits();

                    write!(cases, "({}, {})", inp, out).unwrap();
                    cases.push(',');
                }

                let mut f = File::create(concat!("tests/", stringify!($intr), ".rs"))?;
                write!(f, "
                    #![deny(warnings)]

                    extern crate libm;

                    use std::panic;

                    #[test]
                    fn {0}() {{
                        const CASES: &[(u32, u32)] = &[
                            {1}
                        ];

                        for case in CASES {{
                            let (inp, expected) = *case;

                            if let Ok(outf) =
                                panic::catch_unwind(|| libm::{0}(f32::from_bits(inp)))
                            {{
                                let outi = outf.to_bits();

                                if !((outf.is_nan() && f32::from_bits(expected).is_nan())
                                    || libm::_eqf(outi, expected))
                                {{
                                    panic!(
                                        \"input: {{}}, output: {{}}, expected: {{}}\",
                                        inp, outi, expected,
                                    );
                                }}
                            }} else {{
                                panic!(
                                    \"input: {{}}, output: PANIC, expected: {{}}\",
                                    inp, expected,
                                );
                            }}
                        }}
                    }}
",
                       stringify!($intr),
                       cases)?;
            )*

            Ok(())
        }
    }
}

// fn(f32, f32) -> f32
macro_rules! f32f32_f32 {
    ($($intr:ident,)*) => {
        fn f32f32_f32(rng: &mut XorShiftRng) -> Result<(), Box<Error>> {
            extern "C" {
                $(fn $intr(_: f32, _: f32) -> f32;)*
            }

            $(
                let mut cases = String::new();
                for _ in 0..NTESTS {
                    let i1 = f32(rng);
                    let i2 = f32(rng);
                    let out = unsafe { $intr(i1, i2) };

                    let i1 = i1.to_bits();
                    let i2 = i2.to_bits();
                    let out = out.to_bits();

                    write!(cases, "(({}, {}), {})", i1, i2, out).unwrap();
                    cases.push(',');
                }

                let mut f = File::create(concat!("tests/", stringify!($intr), ".rs"))?;
                write!(f, "
                    #![deny(warnings)]

                    extern crate libm;

                    use std::panic;

                    #[test]
                    fn {0}() {{
                        const CASES: &[((u32, u32), u32)] = &[
                            {1}
                        ];

                        for case in CASES {{
                            let ((i1, i2), expected) = *case;

                            if let Ok(outf) = panic::catch_unwind(|| {{
                                libm::{0}(f32::from_bits(i1), f32::from_bits(i2))
                            }}) {{
                                let outi = outf.to_bits();

                                if !((outf.is_nan() && f32::from_bits(expected).is_nan())
                                    || libm::_eqf(outi, expected))
                                {{
                                    panic!(
                                        \"input: {{:?}}, output: {{}}, expected: {{}}\",
                                        (i1, i2),
                                        outi,
                                        expected,
                                    );
                                }}
                            }} else {{
                                panic!(
                                    \"input: {{:?}}, output: PANIC, expected: {{}}\",
                                    (i1, i2),
                                    expected,
                                );
                            }}
                        }}
                    }}
",
                       stringify!($intr),
                       cases)?;
            )*

            Ok(())
        }
    };
}

// fn(f32, f32, f32) -> f32
macro_rules! f32f32f32_f32 {
    ($($intr:ident,)*) => {
        fn f32f32f32_f32(rng: &mut XorShiftRng) -> Result<(), Box<Error>> {
            extern "C" {
                $(fn $intr(_: f32, _: f32, _: f32) -> f32;)*
            }

            $(
                let mut cases = String::new();
                for _ in 0..NTESTS {
                    let i1 = f32(rng);
                    let i2 = f32(rng);
                    let i3 = f32(rng);
                    let out = unsafe { $intr(i1, i2, i3) };

                    let i1 = i1.to_bits();
                    let i2 = i2.to_bits();
                    let i3 = i3.to_bits();
                    let out = out.to_bits();

                    write!(cases, "(({}, {}, {}), {})", i1, i2, i3, out).unwrap();
                    cases.push(',');
                }

                let mut f = File::create(concat!("tests/", stringify!($intr), ".rs"))?;
                write!(f, "
                    #![deny(warnings)]

                    extern crate libm;

                    use std::panic;

                    #[test]
                    fn {0}() {{
                        const CASES: &[((u32, u32, u32), u32)] = &[
                            {1}
                        ];

                        for case in CASES {{
                            let ((i1, i2, i3), expected) = *case;

                            if let Ok(outf) = panic::catch_unwind(|| {{
                                libm::{0}(
                                    f32::from_bits(i1),
                                    f32::from_bits(i2),
                                    f32::from_bits(i3),
                                )
                            }}) {{
                                let outi = outf.to_bits();

                                if !((outf.is_nan() && f32::from_bits(expected).is_nan())
                                    || libm::_eqf(outi, expected))
                                {{
                                    panic!(
                                        \"input: {{:?}}, output: {{}}, expected: {{}}\",
                                        (i1, i2, i3),
                                        outi,
                                        expected,
                                    );
                                }}
                            }} else {{
                                panic!(
                                    \"input: {{:?}}, output: PANIC, expected: {{}}\",
                                    (i1, i2, i3),
                                    expected,
                                );
                            }}
                        }}
                    }}
",
                       stringify!($intr),
                       cases)?;
            )*

            Ok(())
        }
    };
}

// fn(f32, i32) -> f32
macro_rules! f32i32_f32 {
    ($($intr:ident,)*) => {
        fn f32i32_f32(rng: &mut XorShiftRng) -> Result<(), Box<Error>> {
            extern "C" {
                $(fn $intr(_: f32, _: i32) -> f32;)*
            }

            $(
                let mut cases = String::new();
                for _ in 0..NTESTS {
                    let i1 = f32(rng);
                    let i2 = rng.gen_range(i16::MIN, i16::MAX);
                    let out = unsafe { $intr(i1, i2 as i32) };

                    let i1 = i1.to_bits();
                    let out = out.to_bits();

                    write!(cases, "(({}, {}), {})", i1, i2, out).unwrap();
                    cases.push(',');
                }

                let mut f = File::create(concat!("tests/", stringify!($intr), ".rs"))?;
                write!(f, "
                    #![deny(warnings)]

                    extern crate libm;

                    use std::panic;

                    #[test]
                    fn {0}() {{
                        const CASES: &[((u32, i16), u32)] = &[
                            {1}
                        ];

                        for case in CASES {{
                            let ((i1, i2), expected) = *case;

                            if let Ok(outf) = panic::catch_unwind(|| {{
                                libm::{0}(f32::from_bits(i1), i2 as i32)
                            }}) {{
                                let outi = outf.to_bits();

                                if !((outf.is_nan() && f32::from_bits(expected).is_nan())
                                    || libm::_eqf(outi, expected))
                                {{
                                    panic!(
                                        \"input: {{:?}}, output: {{}}, expected: {{}}\",
                                        (i1, i2),
                                        outi,
                                        expected,
                                    );
                                }}
                            }} else {{
                                panic!(
                                    \"input: {{:?}}, output: PANIC, expected: {{}}\",
                                    (i1, i2),
                                    expected,
                                );
                            }}
                        }}
                    }}
",
                       stringify!($intr),
                       cases)?;
            )*

            Ok(())
        }
    };
}

// fn(f64) -> f64
macro_rules! f64_f64 {
    ($($intr:ident,)*) => {
        fn f64_f64(rng: &mut XorShiftRng) -> Result<(), Box<Error>> {
            // MUSL C implementation of the function to test
            extern "C" {
                $(fn $intr(_: f64) -> f64;)*
            }

            $(
                let mut cases = String::new();
                for _ in 0..NTESTS {
                    let inp = f64(rng);
                    let out = unsafe { $intr(inp) };

                    let inp = inp.to_bits();
                    let out = out.to_bits();

                    write!(cases, "({}, {})", inp, out).unwrap();
                    cases.push(',');
                }

                let mut f = File::create(concat!("tests/", stringify!($intr), ".rs"))?;
                write!(f, "
                    #![deny(warnings)]

                    extern crate libm;

                    use std::panic;

                    #[test]
                    fn {0}() {{
                        const CASES: &[(u64, u64)] = &[
                            {1}
                        ];

                        for case in CASES {{
                            let (inp, expected) = *case;

                            if let Ok(outf) = panic::catch_unwind(|| {{
                                libm::{0}(f64::from_bits(inp))
                            }}) {{
                                let outi = outf.to_bits();

                                if !((outf.is_nan() && f64::from_bits(expected).is_nan())
                                    || libm::_eq(outi, expected))
                                {{
                                    panic!(
                                        \"input: {{}}, output: {{}}, expected: {{}}\",
                                        inp,
                                        outi,
                                        expected,
                                    );
                                }}
                            }} else {{
                                panic!(
                                    \"input: {{}}, output: PANIC, expected: {{}}\",
                                    inp,
                                    expected,
                                );
                            }}
                        }}
                    }}
",
                       stringify!($intr),
                       cases)?;
            )*

            Ok(())
        }
    }
}

// fn(f64, f64) -> f64
macro_rules! f64f64_f64 {
    ($($intr:ident,)*) => {
        fn f64f64_f64(rng: &mut XorShiftRng) -> Result<(), Box<Error>> {
            extern "C" {
                $(fn $intr(_: f64, _: f64) -> f64;)*
            }

            $(
                let mut cases = String::new();
                for _ in 0..NTESTS {
                    let i1 = f64(rng);
                    let i2 = f64(rng);
                    let out = unsafe { $intr(i1, i2) };

                    let i1 = i1.to_bits();
                    let i2 = i2.to_bits();
                    let out = out.to_bits();

                    write!(cases, "(({}, {}), {})", i1, i2, out).unwrap();
                    cases.push(',');
                }

                let mut f = File::create(concat!("tests/", stringify!($intr), ".rs"))?;
                write!(f, "
                    #![deny(warnings)]

                    extern crate libm;

                    use std::panic;

                    #[test]
                    fn {0}() {{
                        const CASES: &[((u64, u64), u64)] = &[
                            {1}
                        ];

                        for case in CASES {{
                            let ((i1, i2), expected) = *case;

                            if let Ok(outf) = panic::catch_unwind(|| {{
                                libm::{0}(f64::from_bits(i1), f64::from_bits(i2))
                            }}) {{
                                let outi = outf.to_bits();

                                if !((outf.is_nan() && f64::from_bits(expected).is_nan()) ||
                                    libm::_eq(outi, expected)) {{
                                    panic!(
                                        \"input: {{:?}}, output: {{}}, expected: {{}}\",
                                        (i1, i2),
                                        outi,
                                        expected,
                                    );
                                }}
                            }} else {{
                                panic!(
                                    \"input: {{:?}}, output: PANIC, expected: {{}}\",
                                    (i1, i2),
                                    expected,
                                );
                            }}
                        }}
                    }}
",
                       stringify!($intr),
                       cases)?;
            )*

            Ok(())
        }
    };
}

// fn(f64, f64, f64) -> f64
macro_rules! f64f64f64_f64 {
    ($($intr:ident,)*) => {
        fn f64f64f64_f64(rng: &mut XorShiftRng) -> Result<(), Box<Error>> {
            extern "C" {
                $(fn $intr(_: f64, _: f64, _: f64) -> f64;)*
            }

            $(
                let mut cases = String::new();
                for _ in 0..NTESTS {
                    let i1 = f64(rng);
                    let i2 = f64(rng);
                    let i3 = f64(rng);
                    let out = unsafe { $intr(i1, i2, i3) };

                    let i1 = i1.to_bits();
                    let i2 = i2.to_bits();
                    let i3 = i3.to_bits();
                    let out = out.to_bits();

                    write!(cases, "(({}, {}, {}), {})", i1, i2, i3, out).unwrap();
                    cases.push(',');
                }

                let mut f = File::create(concat!("tests/", stringify!($intr), ".rs"))?;
                write!(f, "
                    #![deny(warnings)]

                    extern crate libm;

                    use std::panic;

                    #[test]
                    fn {0}() {{
                        const CASES: &[((u64, u64, u64), u64)] = &[
                            {1}
                        ];

                        for case in CASES {{
                            let ((i1, i2, i3), expected) = *case;

                            if let Ok(outf) = panic::catch_unwind(|| {{
                                libm::{0}(
                                    f64::from_bits(i1),
                                    f64::from_bits(i2),
                                    f64::from_bits(i3),
                                )
                            }}) {{
                                let outi = outf.to_bits();

                                if !((outf.is_nan() && f64::from_bits(expected).is_nan())
                                    || libm::_eq(outi, expected))
                                {{
                                    panic!(
                                        \"input: {{:?}}, output: {{}}, expected: {{}}\",
                                        (i1, i2, i3),
                                        outi,
                                        expected,
                                    );
                                }}
                            }} else {{
                                panic!(
                                    \"input: {{:?}}, output: PANIC, expected: {{}}\",
                                    (i1, i2, i3),
                                    expected,
                                );
                            }}
                        }}
                    }}
",
                       stringify!($intr),
                       cases)?;
            )*

            Ok(())
        }
    };
}

// fn(f64, i32) -> f64
macro_rules! f64i32_f64 {
    ($($intr:ident,)*) => {
        fn f64i32_f64(rng: &mut XorShiftRng) -> Result<(), Box<Error>> {
            extern "C" {
                $(fn $intr(_: f64, _: i32) -> f64;)*
            }

            $(
                let mut cases = String::new();
                for _ in 0..NTESTS {
                    let i1 = f64(rng);
                    let i2 = rng.gen_range(i16::MIN, i16::MAX);
                    let out = unsafe { $intr(i1, i2 as i32) };

                    let i1 = i1.to_bits();
                    let out = out.to_bits();

                    write!(cases, "(({}, {}), {})", i1, i2, out).unwrap();
                    cases.push(',');
                }

                let mut f = File::create(concat!("tests/", stringify!($intr), ".rs"))?;
                write!(f, "
                    #![deny(warnings)]

                    extern crate libm;

                    use std::panic;

                    #[test]
                    fn {0}() {{
                        const CASES: &[((u64, i16), u64)] = &[
                            {1}
                        ];

                        for case in CASES {{
                            let ((i1, i2), expected) = *case;

                            if let Ok(outf) = panic::catch_unwind(|| {{
                                libm::{0}(f64::from_bits(i1), i2 as i32)
                            }}) {{
                                let outi = outf.to_bits();

                                if !((outf.is_nan() && f64::from_bits(expected).is_nan()) ||
                                    libm::_eq(outi, expected)) {{
                                    panic!(
                                        \"input: {{:?}}, output: {{}}, expected: {{}}\",
                                        (i1, i2),
                                        outi,
                                        expected,
                                    );
                                }}
                            }} else {{
                                panic!(
                                    \"input: {{:?}}, output: PANIC, expected: {{}}\",
                                    (i1, i2),
                                    expected,
                                );
                            }}
                        }}
                    }}
",
                       stringify!($intr),
                       cases)?;
            )*

            Ok(())
        }
    };
}

fn main() -> Result<(), Box<Error>> {
    fs::remove_dir_all("tests").ok();
    fs::create_dir("tests")?;

    let mut rng = XorShiftRng::from_rng(&mut rand::thread_rng())?;

    f32_f32(&mut rng)?;
    f32f32_f32(&mut rng)?;
    f32f32f32_f32(&mut rng)?;
    f32i32_f32(&mut rng)?;
    f64_f64(&mut rng)?;
    f64f64_f64(&mut rng)?;
    f64f64f64_f64(&mut rng)?;
    f64i32_f64(&mut rng)?;

    Ok(())
}

/* Functions to test */

// With signature `fn(f32) -> f32`
f32_f32! {
    // acosf,
    // floorf,
    truncf,
    // asinf,
    // atanf,
    // cbrtf,
    // ceilf,
    // cosf,
    // coshf,
    // exp2f,
    expf,
    // fdimf,
    // log10f,
    // log2f,
<<<<<<< HEAD
    roundf,
=======
    logf,
    // roundf,
>>>>>>> a666d856
    // sinf,
    // sinhf,
    // tanf,
    // tanhf,
    fabsf,
    sqrtf,
}

// With signature `fn(f32, f32) -> f32`
f32f32_f32! {
    // atan2f,
    hypotf,
    fmodf,
    powf,
}

// With signature `fn(f32, f32, f32) -> f32`
f32f32f32_f32! {
    // fmaf,
}

// With signature `fn(f32, i32) -> f32`
f32i32_f32! {
    scalbnf,
}

// With signature `fn(f64) -> f64`
f64_f64! {
    // acos,
    // asin,
    // atan,
    // cbrt,
    // ceil,
    // cos,
    // cosh,
    // exp,
    // exp2,
    // expm1,
    floor,
    // log,
    // log10,
    // log1p,
    // log2,
    round,
    // sin,
    // sinh,
    sqrt,
    // tan,
    // tanh,
    trunc,
    fabs,
}

// With signature `fn(f64, f64) -> f64`
f64f64_f64! {
    // atan2,
    // fdim,
    // fmod,
    hypot,
    // pow,
}

// With signature `fn(f64, f64, f64) -> f64`
f64f64f64_f64! {
    // fma,
}

// With signature `fn(f64, i32) -> f64`
f64i32_f64! {
    scalbn,
}<|MERGE_RESOLUTION|>--- conflicted
+++ resolved
@@ -665,12 +665,8 @@
     // fdimf,
     // log10f,
     // log2f,
-<<<<<<< HEAD
+    logf,
     roundf,
-=======
-    logf,
-    // roundf,
->>>>>>> a666d856
     // sinf,
     // sinhf,
     // tanf,
